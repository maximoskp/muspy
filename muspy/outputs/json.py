--- conflicted
+++ resolved
@@ -32,12 +32,7 @@
         Keyword arguments to pass to :py:func:`json.dumps`.
 
     """
-<<<<<<< HEAD
-    with open(str(path), "w", encoding="utf-8") as f:
-        data = music.to_ordered_dict(copy=False)
-        json.dump(data, f, ensure_ascii=ensure_ascii, indent=indent)
-=======
-    ordered_dict = music.to_ordered_dict(skip_missing=skip_missing)
+    ordered_dict = music.to_ordered_dict(skip_missing=skip_missing, copy=False)
     data = json.dumps(ordered_dict, ensure_ascii=ensure_ascii, **kwargs)
 
     if isinstance(path, (str, Path)):
@@ -45,5 +40,4 @@
             f.write(data)
         return
 
-    path.write(data)
->>>>>>> 7fba5270
+    path.write(data)